--- conflicted
+++ resolved
@@ -5,13 +5,10 @@
 	"sync"
 	"testing"
 
-<<<<<<< HEAD
 	iface "github.com/spiffe/sri/pkg/common/plugin"
-=======
 	"github.com/spiffe/sri/helpers/testutil"
 	"github.com/spiffe/sri/pkg/server/upstreamca"
 	"github.com/spiffe/sri/plugin/server/upstreamca-memory/pkg"
->>>>>>> c0abb159
 	"github.com/stretchr/testify/assert"
 	"github.com/stretchr/testify/require"
 	"path/filepath"
@@ -55,7 +52,6 @@
 	}
 }
 
-<<<<<<< HEAD
 func TestMemory_SubmitInvalidCSR(t *testing.T) {
 	m, err := NewWithDefault()
 
@@ -70,18 +66,12 @@
 		require.Error(t, err)
 		require.Nil(t, resp)
 	}
-=======
-func TestMemory_race(t *testing.T) {
+}
+
+  func TestMemory_race(t *testing.T) {
 	m := createDefault(t)
 	testutil.RaceTest(t, func(t *testing.T) {
 		m.Configure("TODO")
 		m.SubmitCSR([]byte("TODO"))
 	})
-}
-
-func createDefault(t *testing.T) upstreamca.UpstreamCa {
-	m, err := pkg.NewWithDefault()
-	require.NoError(t, err)
-	return m
->>>>>>> c0abb159
 }